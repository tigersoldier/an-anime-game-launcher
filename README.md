--- conflicted
+++ resolved
@@ -6,15 +6,9 @@
 
 # Status
 
-<<<<<<< HEAD
-| Game version | Launcher version |
-| :---: | :---: |
-| 2.2.0 | 2.2.0-beta3 ⚠️ |
-=======
 | Game version | Launcher version | Patch version |
 | :---: | :---: | :---: |
 | 2.2.0 | 2.2.0-beta3 ⚠️ | 2.2.0-stable ✅ |
->>>>>>> 812e0c5f
 
 Download from [Releases](https://notabug.org/nobody/an-anime-game-launcher/releases)
 
@@ -48,11 +42,7 @@
 To 2.2.0-release1
 
 * <s>Fix AppImage builds</s>
-<<<<<<< HEAD
-* <s>Parse background banners from the game's API</s>
-=======
 * <s>Parse background banners from the game's API ([issue #1](https://notabug.org/nobody/an-anime-game-launcher/issues/1), [pull request #2](https://notabug.org/nobody/an-anime-game-launcher/pulls/2))</s>
->>>>>>> 812e0c5f
 * Make Proton-GE default compatibility tool and fix game input issues
 * Add additional telemetry checking
 * Add preferences menu
