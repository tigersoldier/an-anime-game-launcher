--- conflicted
+++ resolved
@@ -1,11 +1,6 @@
 {
-<<<<<<< HEAD
-    "name": "an-anime-game-linux-launcher",
+    "name": "an-anime-game-launcher",
     "version": "1.5.0",
-=======
-    "name": "an-anime-game-launcher",
-    "version": "1.4.1",
->>>>>>> 8dca0bc1
     "description": "An Anime Game Linux Launcher",
     "author": "Nikita Podvirnyy <suimin.tu.mu.ga.mi@gmail.com>",
     "contributors": [
