<!DOCTYPE html>
<html lang="en">
    <head>
        <meta charset="UTF-8" />
        <meta http-equiv="X-UA-Compatible" content="IE=edge" />
        <meta name="viewport" content="width=device-width, initial-scale=1.0" />

        <!-- CSS styles -->
        <link rel="stylesheet" href="../css/settings.css">

        <!-- JS scripts -->
        <script>require('../js/settings.js');</script>

        <title i18id="SettingsTitle"></title>
    </head>

    <body>
        <div class="menu">
<<<<<<< HEAD
            <div class="menu-item menu-item-active" anchor="general" i18id="GeneralSettings">General</div>
            <div class="menu-item" anchor="runners" i18id="Runners">Runners</div>
=======
            <div class="menu-item menu-item-active" anchor="general">General</div>
            <div class="menu-item" anchor="runners">Runners</div>
            <div class="menu-item" anchor="dxvks">DXVK</div>
>>>>>>> 3eb0c489
        </div>

        <div class="settings">
            <div class="settings-item" id="general">
<<<<<<< HEAD
                <h2 i18id="GeneralSettings">General</h2>
                <hr>
                <h3 i18id="Langs">Language</h3>
                <select class="dropdown-menu" id="language-list">
                    <option value="en-us">English (US)</option>
                    <option value="zh-cn">中文（简化）(Chinese Simplified)</option>
                    <option value="de-de">Deutsch (German)</option>
                    <option value="fr-fr">Français (French)</option>
                    <option value="id-id">Indonesia (Indonesian)</option>
                    <option value="ja-jp">日本語 (Japanese)</option>
                    <option value="ko-kr">한국어 (Korean)</option>
                    <option value="pt-pt">Português (Portuguese)</option>
                    <option value="ru-ru">Pусский (Russian)</option>
                    <option value="es-es">Español (Spanish)</option>
                    <option value="th-th">ภาษาไทย (Thai)</option>
                    <option value="zh-tw">中文（繁體）(Chinese Traditional)</option>
                    <option value="vi-vn">Tiếng Việt (Vietnamese)</option>
                </select>
                <br>
                <h3 i18id="Voice">Voice Pack</h3>
                <select class="dropdown-menu" id="voice-list" disabled>
                    <option value="en-us">English (US)</option>
                    <option value="zh-cn">汉语 (Chinese)</option>
                    <option value="ja-jp">日本語 (Japanese)</option>
                    <option value="ko-kr">한국어 (Korean)</option>
                </select>
                <br>
                <h3>Discord RPC</h3>
                <input type="checkbox" id="drpc" name="drpc">
                <br>
=======
                <h2>General</h2>

                123<br>
                123<br>
                123<br>
                123<br>
                123<br>
                123<br>
                123<br>
                123<br>
                123<br>
                123<br>
                123<br>
                123<br>
                123<br>
                123<br><br>

                Will be made in beta 7
                
>>>>>>> 3eb0c489
            </div>
            <hr>
            <div class="settings-item" id="runners">
                <h2>Runners</h2>

                <div class="list" id="runners-list"></div>
            </div>

            <div class="settings-item" id="dxvks">
                <h2>DXVK</h2>

                <div class="list" id="dxvk-list"></div>
            </div>
        </div>
    </body>
</html><|MERGE_RESOLUTION|>--- conflicted
+++ resolved
@@ -16,19 +16,13 @@
 
     <body>
         <div class="menu">
-<<<<<<< HEAD
             <div class="menu-item menu-item-active" anchor="general" i18id="GeneralSettings">General</div>
             <div class="menu-item" anchor="runners" i18id="Runners">Runners</div>
-=======
-            <div class="menu-item menu-item-active" anchor="general">General</div>
-            <div class="menu-item" anchor="runners">Runners</div>
             <div class="menu-item" anchor="dxvks">DXVK</div>
->>>>>>> 3eb0c489
         </div>
 
         <div class="settings">
             <div class="settings-item" id="general">
-<<<<<<< HEAD
                 <h2 i18id="GeneralSettings">General</h2>
                 <hr>
                 <h3 i18id="Langs">Language</h3>
@@ -59,27 +53,6 @@
                 <h3>Discord RPC</h3>
                 <input type="checkbox" id="drpc" name="drpc">
                 <br>
-=======
-                <h2>General</h2>
-
-                123<br>
-                123<br>
-                123<br>
-                123<br>
-                123<br>
-                123<br>
-                123<br>
-                123<br>
-                123<br>
-                123<br>
-                123<br>
-                123<br>
-                123<br>
-                123<br><br>
-
-                Will be made in beta 7
-                
->>>>>>> 3eb0c489
             </div>
             <hr>
             <div class="settings-item" id="runners">
