const path = require('path');
const fs = require('fs');
const { exec } = require('child_process');
const { ipcRenderer } = require('electron');

import $ from 'cash-dom';

import { Genshinlib } from './Genshinlib';
import { LauncherUI } from './LauncherUI';

if (!fs.existsSync(Genshinlib.prefixDir))
    fs.mkdirSync(Genshinlib.prefixDir, { recursive: true });

$(() => {
    if (Genshinlib.version !== null)
        document.title = 'Genshin Impact Linux Launcher - ' + Genshinlib.version;

    Genshinlib.getBackgroundUri().then(uri => $('body').css('background-image', `url(${ uri })`));

    // Don't really think we need this, but maybe in future~~

    /*fetch(`https://genshin.mihoyo.com/launcher/10/${ Genshinlib.getConfig().lang.launcher }?api_url=https%3A%2F%2Fapi-os-takumi.mihoyo.com%2Fhk4e_global&prev=false`)
        .then(res => res.text())
        .then(body => {
            $(body).appendTo('#launchcontent');

            // $('.home__main').detach('.home-swiper-wrap')

            // Get the home container to remove the functions that don't work currently.
            // let home = container!.getElementsByClassName('home__main')[0];
            // home.removeChild(home.getElementsByClassName('home-swiper-wrap')[0]);
            // home.removeChild(home.getElementsByClassName('home-news')[0]);
        });*/

    Genshinlib.getData().then(data => {
        // Update available
        if (Genshinlib.version != data.game.latest.version)
            LauncherUI.setState(Genshinlib.version === null ? 'game-installation-available' : 'game-update-available');

        // Patch version is incorrect
        else if (Genshinlib.getConfig().patch.version != Genshinlib.getPatchInfo().version)
        {
            // Patch is not available
            if (Genshinlib.getPatchInfo().version !== data.game.latest.version)
                LauncherUI.setState('patch-unavailable');

            // Patch available
            else if (Genshinlib.getPatchInfo().version === data.game.latest.version)
            {
                // Patch is stable
                if (Genshinlib.getPatchInfo().state == 'stable')
                {
                    console.log(`%c> Applying patch...`, 'font-size: 16px');

                    LauncherUI.setState('patch-applying');

                    Genshinlib.patchGame(data.game.latest.version, () => {
                        LauncherUI.setState('game-launch-available');
                    }, (data) => console.log(data.toString()));
                }

                // Patch is in testing phase
                else LauncherUI.setState('test-patch-available');
            }
        }

        // Current patch is in testing phase,
        // but stable is available
        else if (Genshinlib.getConfig().patch.version == Genshinlib.getPatchInfo().version && Genshinlib.getConfig().patch.state == 'testing' && Genshinlib.getPatchInfo().state == 'stable')
        {
            console.log(`%c> Applying patch...`, 'font-size: 16px');

            LauncherUI.setState('patch-applying');

            Genshinlib.patchGame(data.game.latest.version, () => {
                LauncherUI.setState('game-launch-available');
            }, (data) => console.log(data.toString()));
        }

        $('#launch').on('click', async () => {
            // Creating wine prefix
            if (!Genshinlib.isPrefixInstalled(Genshinlib.prefixDir))
            {
                console.log(`%c> Creating wineprefix...`, 'font-size: 16px');

                $('#launch').css('display', 'none');
                $('#downloader-panel').css('display', 'block');

                await Genshinlib.installPrefix(Genshinlib.prefixDir, (output: string, current: number, total: number) => {
                    output = output.trim();

                    console.log(output);

                    if (!output.includes('\n') && !output.includes('\r'))
                        $('#downloaded').text(output);

                    $('#downloader .progress').css('width', `${ Math.round(current / total * 100) }%`);
                });

                $('#launch').css('display', 'block');
                $('#downloader-panel').css('display', 'none');
            }

            // Launching game
            if ($('#launch').text() == 'Launch')
            {
                console.log(`%c> Starting the game...`, 'font-size: 16px');

                exec('wine launcher.bat', {
                    cwd: Genshinlib.gameDir,
                    env: {
                        ...process.env,
                        WINEPREFIX: Genshinlib.prefixDir
                    }
                }, (err: any, stdout: any, stderr: any) => {
                    console.log(`%c> Game closed`, 'font-size: 16px');

                    ipcRenderer.invoke('show-window');

                    console.log(err);
                    console.log(stdout);
                    console.log(stderr);
                });

                ipcRenderer.invoke('hide-window');
            }

            // Apply test patch
            else if ($('#launch').text() == 'Apply test patch')
            {
                console.log(`%c> Applying patch...`, 'font-size: 16px');

                LauncherUI.setState('patch-applying');

                Genshinlib.patchGame(data.game.latest.version, () => {
                    LauncherUI.setState('game-launch-available');
                }, (data) => console.log(data.toString()));
            }

            // Installing game
            else
            {
                console.log(`%c> Downloading game data...`, 'font-size: 16px');

                let diff = {
                    path: data.game.latest.path,
                    name: `latest-${data.game.latest.version}.zip`,
                    voice_packs: data.game.latest.voice_packs
                };
                
                for (let i = 0; i < data.game.diffs.length; ++i)
                    if (data.game.diffs[i].version == Genshinlib.version)
                    {
                        diff = data.game.diffs[i];

                        break;
                    }

                if (fs.existsSync(path.join(Genshinlib.gameDir, diff.name)))
                    fs.unlinkSync(path.join(Genshinlib.gameDir, diff.name));

                /**
                 * Downloading game
                 */

                LauncherUI.initProgressBar();

                Genshinlib.downloadFile(diff.path, path.join(Genshinlib.launcherDir, diff.name), (current: number, total: number, difference: number) => {
                    LauncherUI.updateProgressBar('Downloaded', current, total, difference);
                }).then(() => {
                    /**
                     * Unpacking downloaded game
                     */

                    console.log(`%c> Unpacking game data...`, 'font-size: 16px');

                    if (!fs.existsSync(Genshinlib.gameDir))
                        fs.mkdirSync(Genshinlib.gameDir, { recursive: true });

                    LauncherUI.initProgressBar();

                    Genshinlib.unzip(path.join(Genshinlib.launcherDir, diff.name), Genshinlib.gameDir, (current: number, total: number, difference: number) => {
                        LauncherUI.updateProgressBar('Unpacking', current, total, difference);
                    }).then(() => {
                        /**
                         * Downloading voice data
                         */

                        console.log(`%c> Downloading voice data...`, 'font-size: 16px');

                        fs.unlinkSync(path.join(Genshinlib.launcherDir, diff.name));

                        let voicePack = diff.voice_packs[1]; // en-us

                        for (let i = 0; i < diff.voice_packs.length; ++i)
                            if (diff.voice_packs[i].language == Genshinlib.lang.voice)
                            {
                                voicePack = diff.voice_packs[i];

                                break;
                            }

                        LauncherUI.initProgressBar();

                        Genshinlib.downloadFile(voicePack.path, path.join(Genshinlib.launcherDir, voicePack.name), (current: number, total: number, difference: number) => {
                            LauncherUI.updateProgressBar('Downloaded', current, total, difference);
                        }).then(() => {
                            /**
                             * Unpacking downloaded game
                             */

                            console.log(`%c> Unpacking voice data...`, 'font-size: 16px');
                            
                            LauncherUI.initProgressBar();

                            Genshinlib.unzip(path.join(Genshinlib.launcherDir, voicePack.name), Genshinlib.gameDir, (current: number, total: number, difference: number) => {
                                LauncherUI.updateProgressBar('Unpacking', current, total, difference);
                            }).then(() => {
                                fs.unlinkSync(path.join(Genshinlib.launcherDir, voicePack.name));

                                Genshinlib.setConfig({
                                    ...Genshinlib.getConfig(),
                                    version: data.game.latest.version
                                });

                                // Patch available
                                if (Genshinlib.getPatchInfo().version === data.game.latest.version)
                                {
                                    // TODO: check the patch state

                                    console.log(`%c> Applying patch...`, 'font-size: 16px');

                                    // patch-applying state changes only button text
                                    $('#downloaded').text('Applying patch...');

                                    Genshinlib.patchGame(data.game.latest.version, () => {
                                        LauncherUI.setState('game-launch-available');
<<<<<<< HEAD
                                        ipcRenderer.send('notification', {
                                            title: document.title,
                                            content: 'Game is ready to be played'
=======

                                        ipcRenderer.send('notification', {
                                            title: document.title,
                                            content: 'Game was succesfully installed'
>>>>>>> 812e0c5f
                                        });
                                    }, (data) => console.log(data.toString()));
                                }

                                // Patch is not available
                                else LauncherUI.setState('patch-unavailable');
                            });
                        }).catch(err => console.log(err));
                    }).catch(err => console.log(err));
                });
            }
        });
    });
});<|MERGE_RESOLUTION|>--- conflicted
+++ resolved
@@ -235,16 +235,10 @@
 
                                     Genshinlib.patchGame(data.game.latest.version, () => {
                                         LauncherUI.setState('game-launch-available');
-<<<<<<< HEAD
-                                        ipcRenderer.send('notification', {
-                                            title: document.title,
-                                            content: 'Game is ready to be played'
-=======
 
                                         ipcRenderer.send('notification', {
                                             title: document.title,
                                             content: 'Game was succesfully installed'
->>>>>>> 812e0c5f
                                         });
                                     }, (data) => console.log(data.toString()));
                                 }
