--- conflicted
+++ resolved
@@ -47,15 +47,8 @@
     if (Genshinlib.getConfig('rpc'))
         $('#discord-rpc').addClass('checkbox-active');
 
-<<<<<<< HEAD
-    $('#drpc').on('change', () => {
-        Genshinlib.updateConfig('rpc', $('#drpc').prop('checked'));
-=======
     $('#discord-rpc').on('classChange', () => {
-        Genshinlib.updateConfig({
-            rpc: $('#discord-rpc').hasClass('checkbox-active')
-        });
->>>>>>> 127b1d12
+        Genshinlib.updateConfig('rpc', $('#discord-rpc').hasClass('checkbox-active'));
 
         ipcRenderer.send('rpc-toggle');
     });
