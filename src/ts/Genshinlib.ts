import GIJSON from './GIJSON';

const https = require('follow-redirects').https;

const fs = require('fs');
const path = require('path');
const os = require('os');
const { spawn, exec } = require('child_process');
const dns = require('dns');

type Runner = {
    name: string,          // Runner title which will be showed in the list
    version: string,       // Runner version
    uri: string            // Downloading URI
    archive: 'tar' | 'zip' // Archive type
    folder: string,        // Folder name where it will be downloaded
    makeFolder: boolean,   // Do we need to create folder or it is included in archive
    executable: string     // Path to wine executable inside folder
};

type DXVK = {
    version: string,
    uri: string
};

type Config = {
    lang: {
        launcher: 'en-us' | 'ru-ru' | 'fr-fr' | 'id-id' | 'de-de' | 'es-es' | 'pt-pt' | 'th-th' | 'vi-vn' | 'ko-kr' | 'ja-jp' | 'zh-tw' | 'zh-cn',
        voice: 'en-us' | 'ko-kr' | 'ja-jp' | 'zh-cn'
    },
    background: {
        time: string|null,
        file: string|null
    },
    version: string|null,
    patch: {
        version: string|null,
        state: 'testing' | 'stable'
    },
    runner: null | {
        name: string,
        folder: string,
        executable: string
    },
<<<<<<< HEAD
    rpc: boolean
=======
    dxvk: string|null
>>>>>>> 3eb0c489
};

export class Genshinlib
{
    public static readonly patchDir: string = path.join(path.dirname(__dirname), 'patch');
    public static readonly patchJson: string = path.join(this.patchDir, 'patch.json');
    public static readonly patchSh = path.join(this.patchDir, 'patch.sh');
    public static readonly patchAntiCrashSh = path.join(this.patchDir, 'patch_anti_logincrash.sh');

    public static readonly launcherDir: string = path.join(os.homedir(), 'genshin-impact-launcher');
    public static readonly launcherJson: string = path.join(this.launcherDir, 'launcher.json');

    public static readonly tmpPatchDir: string = path.join(this.launcherDir, 'gi-on-linux');

    public static readonly prefixDir: string = path.join(this.launcherDir, 'game');
    public static readonly gameDir: string = path.join(this.prefixDir, 'drive_c', 'Program Files', 'Genshin Impact');
    public static readonly runnersDir: string = path.join(this.launcherDir, 'runners');
    public static readonly dxvksDir: string = path.join(this.launcherDir, 'dxvks');

    protected static readonly versionsUri: string = 'https://sdk-os-static.mihoyo.com/hk4e_global/mdk/launcher/api/resource?key=gcStgarh&launcher_id=10';
    protected static readonly backgroundUri: string = 'https://sdk-os-static.mihoyo.com/hk4e_global/mdk/launcher/api/content?filter_adv=true&launcher_id=10&language=';
    protected static readonly patchUri: string = 'https://notabug.org/Krock/GI-on-Linux/archive/master.zip';
    protected static readonly runnersUri: string = 'https://notabug.org/nobody/an-anime-game-launcher/raw/main/runners.json';
    protected static readonly dxvksUri: string = 'https://notabug.org/nobody/an-anime-game-launcher/raw/main/dxvks.json';

    public static get version(): Config['version']
    {
        return this.getConfig().version;
    }

    public static get lang(): Config['lang']
    {
        return this.getConfig().lang;
    }

    public static getRunners (): Promise<[{ title: string, runners: Runner[] }]>
    {
        return new Promise((resolve, reject) => {
            fetch(this.runnersUri)
                .then(response => response.json())
                .then(runners => resolve(runners));
        });

        // return JSON.parse(fs.readFileSync(path.join(__dirname, '..', '..', 'runners.json')));
    }

    public static getDXVKs (): Promise<DXVK[]>
    {
        return new Promise((resolve, reject) => {
            fetch(this.runnersUri)
                .then(response => response.json())
                .then(runners => resolve(runners));
        });

        // return new Promise(resolve => resolve(JSON.parse(fs.readFileSync(path.join(__dirname, '..', '..', 'dxvks.json')))));
    }

    public static getConfig (): Config
    {
        if (!fs.existsSync(this.launcherJson))
            fs.writeFileSync(this.launcherJson, JSON.stringify({
                lang: {
                    launcher: 'en-us',
                    voice: 'en-us'
                },
                background: {
                    time: null,
                    file: null
                },
                version: null,
                patch: null,
                runner: null,
                rpc: false
            }, null, 4));
        
        return JSON.parse(fs.readFileSync(this.launcherJson));
    }

    public static setConfig (info: Config): Genshinlib
    {
        fs.writeFileSync(this.launcherJson, JSON.stringify(info, null, 4));

        return this;
    }

    public static updateConfig (config: any): Genshinlib
    {
        return this.setConfig({
            ...this.getConfig(),
            ...config
        });
    }

    public static async getData (): Promise<any>
    {
        return new Promise((resolve, reject) => {
            https.get(this.versionsUri, (response: any) => {
                let data = '';
    
                response.on('data', (chunk: any) => data += chunk);

                response.on('end', () => {
                    let jsondata: GIJSON = JSON.parse(data);

                    return jsondata.message === 'OK' ? resolve(jsondata.data) : reject(null);
                });
            }).on('error', (err: Error) => reject(err));
        });
    }

    public static async getBackgroundUri (): Promise<string>
    {
        let background = '';
        
        if (!this.getConfig().background.time || new Date(new Date().setHours(0,0,0,0)).setDate(new Date(new Date().setHours(0,0,0,0)).getDate()).toString() >= this.getConfig().background.time!)
        {
            await fetch(this.backgroundUri + this.lang.launcher)
                .then(res => res.json())
                .then(async resdone => {
                    let prevBackground = this.getConfig().background.file;

                    this.updateConfig({
                        background: {
                            time: new Date(new Date().setHours(0,0,0,0)).setDate(new Date(new Date().setHours(0,0,0,0)).getDate() + 7).toString(),
                            file: resdone.data.adv.background.replace(/.*\//, '')
                        }
                    });

                    if (fs.existsSync(path.join(this.launcherDir, this.getConfig().background.file)))
                        background = path.join(this.launcherDir, this.getConfig().background.file);
                    
                    else
                    {
                        await this.downloadFile(resdone.data.adv.background, path.join(this.launcherDir, this.getConfig().background.file), (current: number, total: number, difference: number) => null).then(() => {
                            !prevBackground ?
                                console.log('No old background found') :
                                fs.unlinkSync(path.join(this.launcherDir, prevBackground));

                            background = path.join(this.launcherDir, this.getConfig().background.file);
                        });
                    };
                });
        }

        else background = path.join(this.launcherDir, this.getConfig().background.file);
        
        return background;
    }

    public static getPatchInfo (): { version: string, state: 'stable' | 'testing' }
    {
        return JSON.parse(fs.readFileSync(this.patchJson));
    }

    /**
     * 0.0.0.0 log-upload-os.mihoyo.com
     * 0.0.0.0 overseauspider.yuanshen.com
     */
    public static isTelemetryDisabled (): Promise<boolean>
    {
        return new Promise((resolve, reject) => {
            dns.lookup('log-upload-os.mihoyo.com', (error: any, address: string, family: any) => {
                if (error)
                    reject(error);
                
                else
                {
                    if (address != '0.0.0.0')
                        resolve(false);

                    else
                    {
                        dns.lookup('log-upload-os.mihoyo.com', (error: any, address: string, family: any) => {
                            if (error)
                                reject(error);
                            
                            else resolve(address == '0.0.0.0');
                        });
                    }
                }
            });
        });
    }

    public static async downloadFile (uri: string, savePath: string, progress: (current: number, total: number, difference: number) => void): Promise<void|Error>
    {
        return new Promise((resolve, reject) => {
            https.get(uri, (response: any) => {
                let length = parseInt(response.headers['content-length'], 10),
                    total  = 0;

                response.on('data', (chunk: any) => {
                    total += chunk.length;

                    progress(total, length, chunk.length);

                    fs.appendFileSync(savePath, chunk);
                });

                response.on('end', () => resolve());
            }).on('error', (err: Error) => reject(err));
        });
    }

    public static async unzip (zipPath: string, unpackedPath: string, progress: (current: number, total: number, difference: number) => void): Promise<void|Error>
    {
        return new Promise((resolve, reject) => {
            let listenerProcess = spawn('unzip', ['-v', zipPath]),
                filesList = '';

            listenerProcess.stdout.on('data', (data: string) => filesList += data);

            listenerProcess.on('close', () => {
                let files = filesList.split(/\r\n|\r|\n/).slice(3, -3).map(line => {
                    line = line.trim();

                    if (line.slice(-1) == '/')
                        line = line.slice(0, -1);

                    let matches = /^(\d+)  [a-zA-Z\:]+[ ]+(\d+)[ ]+[0-9\-]+% [0-9\-]+ [0-9\:]+ [a-f0-9]{8}  (.+)/.exec(line);

                    if (matches)
                        return {
                            path: matches[3],
                            compressedSize: parseInt(matches[2]),
                            uncompressedSize: parseInt(matches[1])
                        };
                });

                let total = fs.statSync(zipPath)['size'], current = 0;
                let unpackerProcess = spawn('unzip', ['-o', zipPath, '-d', unpackedPath]);

                unpackerProcess.stdout.on('data', (data: string) => {
                    data.toString().split(/\r\n|\r|\n/).forEach(line => {
                        let items = line.split(': ');

                        if (items[1] !== undefined)
                        {
                            items[1] = path.relative(unpackedPath, items[1].trim());

                            files.forEach(file => {
                                if (file?.path == items[1])
                                {
                                    current += file.compressedSize;

                                    progress(current, total, file.compressedSize);
                                }
                            });
                        }
                    });
                });

                unpackerProcess.on('close', () => resolve());
            });
        });
    }

    public static async untar (tarPath: string, unpackedPath: string, progress: (current: number, total: number, difference: number) => void): Promise<void|Error>
    {
        return new Promise((resolve, reject) => {
            let listenerProcess = spawn('tar', ['-tvf', tarPath]),
                filesList = '', total = 0;

            listenerProcess.stdout.on('data', (data: string) => filesList += data);

            listenerProcess.on('close', () => {
                let files = filesList.split(/\r\n|\r|\n/).slice(3, -3).map(line => {
                    line = line.trim();

                    if (line.slice(-1) == '/')
                        line = line.slice(0, -1);

                    let matches = /^[dwxr\-]+ [\w/]+[ ]+(\d+) [0-9\-]+ [0-9\:]+ (.+)/.exec(line);

                    // TODO: compressedSize?
                    if (matches)
                    {
                        total += parseInt(matches[1]);

                        return {
                            path: matches[2],
                            uncompressedSize: parseInt(matches[1])
                        };
                    }
                });

                let current = 0;
                let unpackerProcess = spawn('tar', ['-xvf', tarPath, '-C', unpackedPath]);

                unpackerProcess.stdout.on('data', (data: string) => {
                    data.toString().split(/\r\n|\r|\n/).forEach(line => {
                        line = line.trim();

                        files.forEach(file => {
                            if (file?.path == line)
                            {
                                current += file.uncompressedSize; // compressedSize

                                progress(current, total, file.uncompressedSize); // compressedSize
                            }
                        });
                    });
                });

                unpackerProcess.on('close', () => resolve());
            });
        });
    }

    // WINEPREFIX='/home/observer/genshin-impact-launcher/wineprefix' winetricks corefonts usetakefocus=n
    public static async installPrefix (prefixpath: string, progress: (output: string, current: number, total: number) => void): Promise<void>
    {
        let installationSteps = [
            'Executing w_do_call corefonts',
            'Executing load_corefonts',
            'Executing load_andale',
            'Executing load_arial',
            'Executing load_comicsans',
            'Executing load_courier',
            'Executing load_georgia',
            'Executing load_impact',
            'Executing load_times',
            'Executing load_trebuchet',
            'Executing load_verdana',
            'Executing load_webdings',
            'Executing load_usetakefocus n',
            'Executing load_dxvk'
        ];

        return new Promise((resolve) => {
            let installationProgress = 0;
            let installerProcess;

            if (this.getConfig().runner)
            {
                installerProcess = spawn('winetricks', ['corefonts', 'usetakefocus=n', 'dxvk191'], {
                    env: {
                        ...process.env,
                        WINEPREFIX: prefixpath,
                        WINE: path.join(this.runnersDir, this.getConfig().runner?.folder, this.getConfig().runner?.executable)
                    }
                });
            }
            else {
                installerProcess = spawn('winetricks', ['corefonts', 'usetakefocus=n'], {
                    env: {
                        ...process.env,
                        WINEPREFIX: prefixpath
                    }
                });
            }

            installerProcess.stdout.on('data', (data: string) => {
                let str = data.toString();

                for (let i = 0; i < installationSteps.length; ++i)
                    if (str.includes(installationSteps[i]))
                    {
                        installationProgress = i + 1;

                        break;
                    }

                progress(str, installationProgress, installationSteps.length);
            });
    
            installerProcess.on('close', () => resolve());
        });
    }

    public static isPrefixInstalled (prefixPath: string): boolean
    {
        return fs.existsSync(path.join(prefixPath, 'drive_c'));
    }

    public static patchGame (version: string, onFinish: () => void, onData: (data: string) => void)
    {
        this.downloadFile(this.patchUri, path.join(this.launcherDir, 'krock.zip'), (current: number, total: number, difference: number) => null).then(() => {
            this.unzip(path.join(this.launcherDir, 'krock.zip'), this.launcherDir, (current: number, total: number, difference: number) => null).then(() => {
                // Delete zip file and assign patch directory.
                fs.unlinkSync(path.join(this.launcherDir, 'krock.zip'));

                let patchDir: string = path.join(this.tmpPatchDir, version.replace(/\./g, ''));

                // Patch out the testing phase content from the shell files if active and make sure the shell files are executable.
                exec(`cd ${patchDir} && sed -i '/^echo "If you would like to test this patch, modify this script and remove the line below this one."/,+5d' patch.sh`);
                exec(`cd ${patchDir} && sed -i '/^echo "       necessary afterwards (Friday?). If that's the case, comment the line below."/,+2d' patch_anti_logincrash.sh`);
                exec(`chmod +x ${path.join(patchDir, 'patch.sh')}`);
                exec(`chmod +x ${path.join(patchDir, 'patch_anti_logincrash.sh')}`);

                // Execute the patch file with "yes yes" in the beginning to agree to the choices.
                let patcherProcess = exec(`yes yes | ${path.join(patchDir, 'patch.sh')}`, {
                    cwd: this.gameDir,
                    env: {
                        ...process.env,
                        WINEPREFIX: this.prefixDir
                    }
                });

                patcherProcess.stdout.on('data', (data: string) => onData(data));

                patcherProcess.on('close', () => {
                    // Make sure that launcher.bat exists if not run patch.sh again.
                    if (!path.join(this.gameDir, 'launcher.bat'))
                        exec(`yes yes | ${path.join(patchDir, 'patch.sh')}`, {
                            cwd: this.gameDir,
                            env: {
                                ...process.env,
                                WINEPREFIX: this.prefixDir
                            }
                        });

                    // Execute the patch file with "yes" in the beginning to agree to the choice.
                    let patcherAntiCrashProcess = exec(`yes | ${path.join(patchDir, 'patch_anti_logincrash.sh')}`, {
                        cwd: this.gameDir,
                        env: {
                            ...process.env,
                            WINEPREFIX: this.prefixDir
                        }
                    });
    
                    patcherAntiCrashProcess.stdout.on('data', (data: string) => onData(data));
    
                    patcherAntiCrashProcess.on('close', () => {
                        fs.rmSync(this.tmpPatchDir, { recursive: true });

                        onFinish();
                    });
                });
            });
        });
    }

    /*public static applyPatch (onFinish: () => void, onData: (data: string) => void)
    {
        let patcherProcess = spawn('bash', [Genshinlib.patchSh], {
            cwd: Genshinlib.gameDir,
            env: {
                ...process.env,
                WINEPREFIX: Genshinlib.prefixDir
            }
        });

        patcherProcess.stdout.on('data', (data: string) => onData(data));

        patcherProcess.on('close', () => {
            let patcherAntiCrashProcess = spawn('bash', [Genshinlib.patchAntiCrashSh], {
                cwd: Genshinlib.gameDir,
                env: {
                    ...process.env,
                    WINEPREFIX: Genshinlib.prefixDir
                }
            });
    
            patcherAntiCrashProcess.stdout.on('data', (data: string) => onData(data));
    
            patcherAntiCrashProcess.on('close', () => {
                Genshinlib.setConfig({
                    ...Genshinlib.getConfig(),
                    patch: Genshinlib.getPatchInfo()
                });
    
                onFinish();
            });
        });
    }*/
}<|MERGE_RESOLUTION|>--- conflicted
+++ resolved
@@ -42,11 +42,8 @@
         folder: string,
         executable: string
     },
-<<<<<<< HEAD
-    rpc: boolean
-=======
+    rpc: boolean,
     dxvk: string|null
->>>>>>> 3eb0c489
 };
 
 export class Genshinlib
