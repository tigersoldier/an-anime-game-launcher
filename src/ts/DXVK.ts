--- conflicted
+++ resolved
@@ -24,13 +24,8 @@
     public static get(): Promise<DXVKTable[]>
     {
         return new Promise((resolve) => {
-<<<<<<< HEAD
-            Constants.paths.dxvks.then(async (dxvksDir: string) => {
-                let list: DXVKTable[] = JSON.parse(await Neutralino.filesystem.readFile(`${Constants.paths.app}/public/newdxvks.json`));
-=======
             constants.paths.dxvksDir.then(async (dxvksDir: string) => {
-                let list: TDXVK[] = JSON.parse(await Neutralino.filesystem.readFile(`${constants.paths.appDir}/public/dxvks.json`));
->>>>>>> 6a50331d
+                let list: DXVKTable[] = JSON.parse(await Neutralino.filesystem.readFile(`${constants.paths.appDir}/public/dxvks.json`));
 
                 const installed: { entry: string, type: string }[] = await Neutralino.filesystem.readDirectory(dxvksDir);
 
