import type { Params } from '../types/DiscordRPC';

import Process from '../neutralino/Process';

declare const NL_CWD;

export default class DiscordRPC
{
    protected params: Params;
    protected process?: Process;

    public constructor(params: Params)
    {
        this.params = params;

        let exec = [
<<<<<<< HEAD
            `"${NL_CWD}/public/discord-rpc/discord-rpc"`,
=======
            `"${Process.addSlashes(NL_CWD)}/public/discord-rpc/discord-rpc"`,
>>>>>>> cc6ff316
            `-a ${params.id}`
        ];

        if (params.details)
            exec = [...exec, `-d "${Process.addSlashes(params.details)}"`];

        if (params.state)
            exec = [...exec, `-s "${Process.addSlashes(params.state)}"`];

        if (params.icon)
        {
            if (params.icon.large)
                exec = [...exec, `-li "${params.icon.large}"`];

            if (params.icon.small)
                exec = [...exec, `-si "${params.icon.small}"`];
        }

        if (params.time)
        {
            if (params.time.start)
                exec = [...exec, `-st ${params.time.start}`];

            if (params.time.end)
                exec = [...exec, `-et ${params.time.end}`];
        }

        Process.run(exec.join(' ')).then((process) => this.process = process);
    }

    /**
     * Stop the discord rpc
     */
    public stop(forced: boolean = false): Promise<void>
    {
        return this.process!.kill(forced);
    }
};<|MERGE_RESOLUTION|>--- conflicted
+++ resolved
@@ -14,11 +14,7 @@
         this.params = params;
 
         let exec = [
-<<<<<<< HEAD
-            `"${NL_CWD}/public/discord-rpc/discord-rpc"`,
-=======
             `"${Process.addSlashes(NL_CWD)}/public/discord-rpc/discord-rpc"`,
->>>>>>> cc6ff316
             `-a ${params.id}`
         ];
 
