use unic_langid::{langid, LanguageIdentifier};

fluent_templates::static_loader! {
    pub static LOCALES = {
        locales: "./assets/locales",
        core_locales: "./assets/locales/common.ftl",
        fallback_language: "en"
    };
}

/// Map of supported languages
pub const SUPPORTED_LANGUAGES: &[LanguageIdentifier] = &[
    langid!("en-us"),
    langid!("ru-ru"),
    langid!("de-de"),
    langid!("fr-fr"),
    langid!("es-es"),
    langid!("tr-tr"),
    langid!("it-it"),
    langid!("id-id"),
    langid!("zh-cn"),
    langid!("ja-jp"),
    langid!("hu-hu"),
    langid!("sv-se"),
<<<<<<< HEAD
    langid!("pl-pl")
=======
    langid!("pt-br")
>>>>>>> bf91a59f
];

pub static mut LANG: LanguageIdentifier = langid!("en-us");

/// Set launcher language
pub fn set_lang(lang: LanguageIdentifier) -> anyhow::Result<()> {
    if SUPPORTED_LANGUAGES.iter().any(|item| item.language == lang.language) {
        unsafe {
            LANG = lang
        }

        Ok(())
    }

    else {
        anyhow::bail!("Language '{lang}' is not supported")
    }
}

/// Get launcher language
pub fn get_lang() -> LanguageIdentifier {
    unsafe { LANG.clone() }
}

/// Get system language or default language if system one is not supported
/// 
/// Checks env variables in following order:
/// - `LC_ALL`
/// - `LC_MESSAGES`
/// - `LANG`
pub fn get_default_lang() -> LanguageIdentifier {
    let current = std::env::var("LC_ALL")
        .unwrap_or_else(|_| std::env::var("LC_MESSAGES")
        .unwrap_or_else(|_| std::env::var("LANG")
        .unwrap_or_else(|_| String::from("en_us"))))
        .to_ascii_lowercase();

    for lang in SUPPORTED_LANGUAGES {
        if current.starts_with(lang.language.as_str()) {
            return lang.clone();
        }
    }

    get_lang()
}

pub fn format_lang(lang: &LanguageIdentifier) -> String {
    format!("{}-{}", lang.language, match lang.region {
        Some(region) => region.to_string().to_ascii_lowercase(),
        None => lang.language.to_string()
    })
}

#[macro_export]
/// Get translated message by key, with optional translation parameters
/// 
/// # Examples:
/// 
/// Without parameters:
/// 
/// ```no_run
/// println!("Translated message: {}", tr!("launch"));
/// ```
/// 
/// With parameters:
/// 
/// ```no_run
/// println!("Translated message: {}", tr!("game-outdated", {
///     "latest" = "3.3.0"
/// }));
/// ```
macro_rules! tr {
    ($id:expr) => {
        {
            use fluent_templates::Loader;

            #[allow(unused_unsafe)]
            $crate::i18n::LOCALES
                .lookup(unsafe { &$crate::i18n::LANG }, $id)
                .expect(&format!("Failed to find a message with given id: {}", stringify!($id)))
        }
    };

    ($id:expr, { $($key:literal = $value:expr),* }) => {
        {
            use std::collections::HashMap;

            use fluent_templates::Loader;
            use fluent_templates::fluent_bundle::FluentValue;

            let mut args = HashMap::new();

            $(
                args.insert($key, FluentValue::from($value));
            )*

            #[allow(unused_unsafe)]
            $crate::i18n::LOCALES
                .lookup_complete(unsafe { &$crate::i18n::LANG }, $id, Some(&args))
                .expect(&format!("Failed to find a message with given id: {}", stringify!($id)))
        }
    };
}<|MERGE_RESOLUTION|>--- conflicted
+++ resolved
@@ -22,11 +22,8 @@
     langid!("ja-jp"),
     langid!("hu-hu"),
     langid!("sv-se"),
-<<<<<<< HEAD
+    langid!("pt-br"),
     langid!("pl-pl")
-=======
-    langid!("pt-br")
->>>>>>> bf91a59f
 ];
 
 pub static mut LANG: LanguageIdentifier = langid!("en-us");
